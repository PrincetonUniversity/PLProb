"""Utility functions for working with distributions and models created in R."""

import warnings
<<<<<<< HEAD
from typing import Union, Tuple, Optional

from rpy2.robjects.methods import RS4 as GPD
=======
from typing import Union, Tuple
>>>>>>> 77aa5690

import numpy as np
import pandas as pd
from scipy.interpolate import interp1d
from scipy.stats import ecdf
from sklearn.covariance import graphical_lasso as sklearn_graphical_lasso
from scipy.stats import norm

import R.univariate as R_PY


class ECDF:
    """
    class object to store emperical CDF (ECDF)
    """
    def __init__(self, data: np.array, n: int = 1000) -> None:
        self.rclass = ['ecdf']
        self.data = data
        # self.ecdf = ecdf(data)
        quants = np.linspace(0, 1, n + 1)
        self.ecdf = np.quantile(data, quants)
        self.approxfun = interp1d(quants, self.ecdf)

    def quantfun(self, data: np.array) -> np.array:
        return self.approxfun(data)

def qgpd(dist: R_PY.GPD, x: np.array) -> np.array:
    """Wrapper for Rsafd qgpd function; gets quantiles at all values in x."""

    try:
        return dist.qgpd(x)
        # return np.array(Rsafd.qgpd(dist, robjects.FloatVector(x)))

    except:
        # compute quantiles using PDF
        ll = min(dist.data)
        rr = max(dist.data)
        xx = np.linspace(ll, rr, 1001)

        # # rule=2 for extrapolation of values outside min and max
        # ff = stats.approxfun(Rsafd.pgpd(dist, xx), xx, rule=2)
        ff = interp1d(dist.pgpd(xx), xx, fill_value = (ll, rr))

        return ff(x)


def fit_gpd(data: np.array) -> Union[R_PY.GPD, ECDF]:
    """Fit a GPD if possible (fitting converge), otherwise use emperical distribution function."""

    try:
        ## try fit two tails
        dist = R_PY.fit_gpd(data, tail='two', plot=False)
        upper = dist.upper_tail.upper_converged
        lower = dist.lower_tail.lower_converged



        if upper and lower:
            return dist
        elif upper:
            return R_PY.fit_gpd(data, tail='left', plot=False)
        elif lower:
            return R_PY.fit_gpd(data, tail='right', plot=False)
        else:
            warnings.warn(f'no tail has been detected, using ECDF instead', RuntimeWarning)
            return ECDF(data)
        
    except:
        warnings.warn(f'unable to fit GPD, using ECDF instead', RuntimeWarning)
        return ECDF(data)


def qdist(dist: Union[R_PY.GPD, ECDF], x: np.array, gpd_max_extension: float=0.15) -> np.array:
    """Compute the quantiles of the distribution.
    If input distribution is GPD, output will be clipped. 
    """
    
    if hasattr(dist, "qgpd"):
        data_min, data_max = np.min(dist.data), np.max(dist.data)
        clip_min = data_min - gpd_max_extension * (data_max - data_min)
        clip_max = data_max + gpd_max_extension * (data_max - data_min)
        return np.clip(qgpd(dist, x), clip_min, clip_max)
    else:
        return np.quantile(dist.ecdf, x)


def standardize(table: pd.DataFrame,
                ignore_pointmass: bool = True) -> Tuple[pd.Series, pd.Series,
                                                        pd.DataFrame]:
    avg, std = table.mean(), table.std()

    if ignore_pointmass:
        std[std < 1e-2] = 1.

    else:
        if (std < 1e-2).any():
            raise RuntimeError(f'encountered point masses in '
                               f'columns {std[std < 1e-2].index.tolist()}')

    return avg, std, (table - avg) / std


def gaussianize(df: pd.DataFrame, 
                dist_dict: Optional[dict]=None, 
                gpd: bool = False) -> Tuple[dict, pd.DataFrame]:
    """Transform the data to fit a Gaussian distribution."""

    unif_df = pd.DataFrame(columns=df.columns, index=df.index)

    if dist_dict == None:
        dist_dict = dict()
        fit_dist = True
    else:
        fit_dist = False

    for col in df.columns:

        data = np.ascontiguousarray(df[col].values)

        if fit_dist:
            if gpd:
                dist_dict[col] = fit_gpd(data)
            else:
                dist_dict[col] = ECDF(data)

        if hasattr(dist_dict[col], "pgpd"):
            unif_df[col] = dist_dict[col].pgpd(data)
        else:
            unif_df[col] = R_PY.ecdf(data)

    unif_df.clip(lower=1e-5, upper=0.99999, inplace=True)
    gauss_df = unif_df.apply(norm.ppf)

    return dist_dict, gauss_df


def graphical_lasso(df: pd.DataFrame, m: int, rho: float):
    """
    Wrapper for the glasso model.

    Arguments
    ---------
        df
            The input dataset.
        m
            Number of input dimensions.
        rho
            LASSO regularization penalty.

    """
    assert df.shape[1] == m, (
        "Expected a DataFrame with {} columns, got {}".format(m, df.shape[1]))

    res = sklearn_graphical_lasso(df.cov().values, alpha=rho)
    return np.linalg.inv(res[0])


def gemini(df: pd.DataFrame,
           m: int, f: int, pA: float, pB: float) -> Tuple[np.array, np.array]:
    """
    A wrapper for the GEMINI model.

    Arguments
    ---------
        df
            The input dataset.
        m, f
            The number of spatial and temporal dimensions respectively.
        pA, pB
            The spatial and temporal regularization penalties.

    Returns
    -------
        A, B
            The spatial and temporal precision matrices.

    """
    assert df.shape[1] == m * f, (
        "Expected a DataFrame with {} columns, found {} "
        "columns instead!".format(f * m, df.shape[1])
        )

    n = len(df)
    XTX = np.zeros((m, m))
    XXT = np.zeros((f, f))

    for _, row in df.iterrows():
        X = np.reshape(row.values, (f, m), order='F')
        XTX += X.T @ X
        XXT += X @ X.T

    WA = np.diag(XTX)
    WB = np.diag(XXT)
    GA = XTX / np.sqrt(np.outer(WA, WA))
    GB = XXT / np.sqrt(np.outer(WB, WB))

    rA = sklearn_graphical_lasso(GA.cov().values, alpha=pA)
    rB = sklearn_graphical_lasso(GB.cov().values, alpha=pB)
    Arho = np.linalg.inv(rA[0])
    Brho = np.linalg.inv(rB[0])
    fact = np.sum(np.multiply(df.values, df.values)) / n

    WA = np.diag(np.sqrt(n / WA))
    WB = np.diag(np.sqrt(n / WB))
    A = np.sqrt(fact) * WA @ Arho @ WA
    B = np.sqrt(fact) * WB @ Brho @ WB

    return A, B


def split_actuals_hist_future(actual_df, timesteps, in_sample=False):
    if in_sample:
        hist_index = ~actual_df.index.isin(timesteps)
    else:
        hist_index = actual_df.index < timesteps[0]

    return actual_df[hist_index], actual_df[~hist_index]


def split_forecasts_hist_future(forecast_df, timesteps,
                                in_sample=False):
    if in_sample:
        hist_index = ~forecast_df.Forecast_time.isin(timesteps)
    else:
        hist_index = forecast_df.Forecast_time < timesteps[0]

    return forecast_df[hist_index], forecast_df[~hist_index]<|MERGE_RESOLUTION|>--- conflicted
+++ resolved
@@ -1,13 +1,9 @@
 """Utility functions for working with distributions and models created in R."""
 
 import warnings
-<<<<<<< HEAD
 from typing import Union, Tuple, Optional
 
 from rpy2.robjects.methods import RS4 as GPD
-=======
-from typing import Union, Tuple
->>>>>>> 77aa5690
 
 import numpy as np
 import pandas as pd
