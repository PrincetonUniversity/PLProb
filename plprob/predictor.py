"""Predictor for computing CP probability using historical data."""

import numpy as np
import pandas as pd

from datetime import datetime

from dateutil.relativedelta import relativedelta
from typing import List, Dict, Set, Iterable, Optional

from .model import get_asset_list, PlModel, PlError
from plprob.utils import (qdist, gaussianize, graphical_lasso, set_seed)
from scipy.linalg import sqrtm
from scipy.stats import norm


class PlPredictor:
    """
    A class for computing CP probability using asset actuals and forecasts.

    Attributes
    ----------
        asset_list : List[str]
            The assets for which scenarios will be generated.
        num_of_assets : int
            How many assets there are.

        hist_actual_df, hist_forecast_df : pd.DataFrame
            Historical actual and forecasted values for the assets.
        scen_start_time : pd.TimeStamp
            When the generated scenarios will start.
        
        model : Optional[GeminiModel]
            The model fitted on historical data that will be used to generate
            scenarios.

        forecast_resolution_in_minute : int
            The frequency of the intervals at which forecasts are provided.
        num_of_horizons : int
            How many forecast time intervals to generate scenarios for.
        forecast_lead_hours : int
            The time gap between when forecasts are issued and the beginning of
            the period which they are predicting.

        forecast_issue_time : pd.Timestamp
            When forecasts were issued for the period for which scenarios will
            be generated. E.g. if scenarios are to be generated for 2020-06-03,
            this might be 2020-06-02 12:00:00.
        scen_end_time : pd.Timestamp
            The end of the period for which scenarios will be generated.
        scen_timesteps : List[pd.Timestamp]
            The time points which generated scenarios will provide values for.

        forecasts : Optional[Dict[pd.Series]]
            The forecasted values for the scenario time window which were used
            as a basis to generate scenarios.
        scenarios : Optional[Dict[pd.DataFrame]]
            The scenarios generated using this engine.
        
        seed : Optional (int or None)
            If not None, use this seed to draw random numbers.
    """

    def __init__(self,
                 hist_actual_df: pd.DataFrame, hist_forecast_df: pd.DataFrame,
                 scen_start_time: pd.Timestamp,
                 num_of_cps: int,
                 hist_cps: List[int], 
                 forecast_resolution_in_minute: int = 60,
                 num_of_horizons: int = 24,
<<<<<<< HEAD
                 forecast_lead_time_in_hour: int = 12, seed: int|None = None) -> None:
=======
                 forecast_lead_time_in_hour: int = 12, seed: Optional[int] = None) -> None:
>>>>>>> 444f355b

        # check that the dataframes with actual and forecast values are in the
        # right format, get the names of the assets they contain values for
        self.asset_list = get_asset_list(hist_actual_df, hist_forecast_df)
        self.num_of_assets = len(self.asset_list)

        self.hist_actual_df = hist_actual_df
        self.hist_forecast_df = hist_forecast_df
        self.scen_start_time = scen_start_time
        self.hist_start = self.hist_forecast_df.Forecast_time.min()
        self.hist_end = self.hist_forecast_df.Forecast_time.max()

        self.num_of_cps = num_of_cps
        self.hist_cps = [cp for cp in hist_cps]

        self.model = None

        self.forecast_resolution_in_minute = forecast_resolution_in_minute
        self.num_of_horizons = num_of_horizons
        self.forecast_lead_hours = forecast_lead_time_in_hour

        # figure out when forecasts for the time period for which scenarios
        # will be generated were issued
        self.forecast_issue_time = (
            self.scen_start_time - pd.Timedelta(self.forecast_lead_hours,
                                                unit='h')
            )

        # calculate the close of the window for which scenarios will be made
        self.scen_end_time = (
                self.scen_start_time
                + pd.Timedelta((self.num_of_horizons - 1)
                               * self.forecast_resolution_in_minute,
                               unit='min')
            )

        # get the time points at which scenario values will be generated
        self.scen_timesteps = pd.date_range(
            start=self.scen_start_time, end=self.scen_end_time,
            freq=str(self.forecast_resolution_in_minute) + 'min'
            ).tolist()

        self.solar_zone_mean = None
        self.solar_zone_std = None

        self.forecasts = None
        self.scenarios = None

        self.cp_prob = dict()
        self.peak_hour_prob = dict()
        self.seed = seed

        self.seed = seed

    def fit(self,
            asset_rho: float, horizon_rho: float,
            nearest_days: Optional[int] = None) -> None:
        """
        This function creates and fits a scenario model using historical asset
        values. The model will estimate the distributions of the deviations
        from actual values observed in the forecast dataset.

        Arguments
        ---------
            asset_rho
                Hyper-parameter governing how strongly non-zero interactions
                between generators are penalized.
            horizon_rho
                Hyper-parameter governing how strongly non-zero interactions
                between time points are penalized.

            nearest_days
                If given, will not use historical asset values more than this
                number of days away from the given date in each year.
        """

        if nearest_days:
            dev_index = self.get_yearly_date_range(use_date=self.scen_start_time,
                                              num_of_days=nearest_days)
        else:
            dev_index = None

        ## use gpd for load
        use_gpd = True

        self.model = PlModel(self.scen_start_time, self.get_hist_df_dict(),
                                 None, dev_index,
                                 self.forecast_resolution_in_minute,
                                 self.num_of_horizons,
                                 self.forecast_lead_hours, use_gpd=use_gpd, seed=self.seed)

        self.model.fit(asset_rho, horizon_rho)

    def create_scenario(self,
                        nscen: int, forecast_df: pd.DataFrame,
                        **gpd_args) -> None:
        """
        This function generates a number of scenarios using the given forecasts
        and the model that has been fit on historical asset values.

        Arguments
        ---------
            nscen
                How many scenarios to generate.
            forecast_df
                Forecasted asset values that will be added to the deviations
                generated by the model to produce scenarios.
            gpd_args
                Optional arguments to pass to `fit_conditional_marginal_dist`.

        """
        if self.model is None:
            raise PlError(
                "Cannot generate scenarios until a model has been fitted!")

        self.model.get_forecast(forecast_df)
        
        upper_dict = None

        self.model.generate_gauss_scenarios(nscen, upper_dict=upper_dict)
        self.scenarios = self.model.scen_df
        self.forecasts = self.get_forecast(forecast_df)

    def get_hist_df_dict(
            self,
            assets: Optional[Iterable[str]] = None
            ) -> Dict[str, pd.DataFrame]:
        """Utility for getting historical values for a given set of assets."""

        if assets is None:
            assets = self.asset_list
        else:
            assets = sorted(assets)

        return {
            'actual': self.hist_actual_df.loc[:, assets],
            'forecast': self.hist_forecast_df.loc[
                        :, ['Issue_time', 'Forecast_time'] + assets]
            }

    def get_forecast(self, forecast_df: pd.DataFrame) -> pd.Series:
        """Get forecasts issued for the period scenarios are generated for."""

        use_forecasts = forecast_df[
            forecast_df['Issue_time'] == self.forecast_issue_time].drop(
                columns='Issue_time').set_index('Forecast_time')

        use_forecasts = use_forecasts[
            (use_forecasts.index >= self.scen_start_time)
            & (use_forecasts.index <= self.scen_end_time)
            ].sort_index()
        use_forecasts.index = self.scen_timesteps

        return use_forecasts.unstack()

    def get_yearly_date_range(
            self,
            use_date: pd.Timestamp, num_of_days: Optional[int] = None,
            ) -> Set[pd.Timestamp]:
        """Gets a historical date range around a given day and time for model training.

        Arguments
        ---------
            use_date        The date and time around which the range will be centered.
            num_of_days     The "radius" of the range. If not given, all
                            historical days will be used instead.

        """
        hist_dates = set(pd.date_range(
            start=self.hist_start, end=self.hist_end, freq='D', tz='utc'))

        if num_of_days is not None:

            near_dates = set()
            relative_years = {hist_date.year - use_date.year for hist_date in hist_dates}

            for relative_year in relative_years:
                year_date = use_date + relativedelta(years = relative_year)

                near_dates.update(pd.date_range(
                    start=year_date - pd.Timedelta(num_of_days, unit='D'),
                    periods=2 * num_of_days + 1, freq='D', tz='utc')
                    )

            hist_dates &= near_dates

        return sorted(list(hist_dates))
    

    def update_cp(self, cp):
        self.hist_cps.append(cp)
        self.hist_cps = sorted(self.hist_cps)[-self.num_of_cps:]

    def compute_cp_probs(self):
        if self.scenarios is None:
            raise PlError(
                "Generate scenarios before computing CP probability!")
        
        # Compute probability of being new CP day
        cp_bins = self.hist_cps + [np.inf]
        if cp_bins[0] != 0:
            cp_bins = [0] + cp_bins
        
        cp_count = pd.cut(self.scenarios.max(axis=1), cp_bins, labels=list(range(len(cp_bins) - 2, -1, -1)))
        self.cp_prob = dict(cp_count.groupby(cp_count, observed=False).count()[::-1].cumsum() / len(cp_count))
        
        # Compute probabilities of peak hour
        peak_hour = self.scenarios.droplevel(axis=1,level=0).idxmax(axis=1)
        self.peak_hour_prob = dict(peak_hour.groupby(peak_hour).count() / len(peak_hour))


"""Conditional Predictor for computing CP probability using historical data."""
class ConPlPredictor:
    def __init__(self,
                 hist_actual_df: pd.DataFrame, 
                 hist_cond_actual_df: pd.DataFrame, 
                 hist_cond_forecast_df: pd.DataFrame,
                 scen_start_time: pd.Timestamp,
                 num_of_cps: int,
                 hist_cps: List[int], 
                 forecast_resolution_in_minute: int = 60,
                 num_of_horizons: int = 24,
<<<<<<< HEAD
                 forecast_lead_time_in_hour: int = 12, seed: int|None = None) -> None:
=======
                 forecast_lead_time_in_hour: int = 12, seed: Optional[int] = None) -> None:
>>>>>>> 444f355b

        # check that the dataframes with actual and forecast values are in the
        # right format, get the names of the assets they contain values for
        cond_asset = get_asset_list(hist_cond_actual_df, hist_cond_forecast_df)
        assert len(hist_actual_df.columns) == 1 and len(cond_asset) == 1, "More than one load region in the input data!"

        self.asset = hist_actual_df.columns[0]
        self.cond_asset = cond_asset[0]
        self.num_of_assets = 1

        self.hist_actual_df = hist_actual_df
        self.hist_cond_actual_df = hist_cond_actual_df
        self.hist_cond_forecast_df = hist_cond_forecast_df
        self.scen_start_time = scen_start_time
        self.hist_start = self.hist_cond_forecast_df.Forecast_time.min()
        self.hist_end = self.hist_cond_forecast_df.Forecast_time.max()

        self.num_of_cps = num_of_cps
        self.hist_cps = [cp for cp in hist_cps]

        self.model = None
        self.cond_model = None

        self.forecast_resolution_in_minute = forecast_resolution_in_minute
        self.num_of_horizons = num_of_horizons
        self.forecast_lead_hours = forecast_lead_time_in_hour

        # figure out when forecasts for the time period for which scenarios
        # will be generated were issued
        self.forecast_issue_time = (self.scen_start_time - pd.Timedelta(self.forecast_lead_hours,unit='h'))

        # calculate the close of the window for which scenarios will be made
        self.scen_end_time = (
                self.scen_start_time
                + pd.Timedelta((self.num_of_horizons - 1)
                               * self.forecast_resolution_in_minute,
                               unit='min')
            )

        # get the time points at which scenario values will be generated
        self.scen_timesteps = pd.date_range(
            start=self.scen_start_time, end=self.scen_end_time,
            freq=str(self.forecast_resolution_in_minute) + 'min'
            ).tolist()

        self.solar_zone_mean = None
        self.solar_zone_std = None

        self.forecasts = None
        self.scenarios = None

        self.cp_prob = dict()
        self.peak_hour_prob = dict()
        self.seed = seed

    def fit_model(self, rho: float, 
                       nearest_days: Optional[int] = None) -> None:

        if nearest_days:
            dev_index = self.get_yearly_date_range(use_date=self.scen_start_time,
                                              num_of_days=nearest_days)
        else:
            dev_index = None

        ## use gpd for load
        use_gpd = True

        ## fit model on deviations
        self.model = PlModel(self.scen_start_time, 
                                 self.get_hist_df_dict([self.cond_asset]),
                                 None, dev_index,
                                 self.forecast_resolution_in_minute,
                                 self.num_of_horizons,
                                 self.forecast_lead_hours, use_gpd=use_gpd, seed=self.seed)

        self.model.fit(1., rho)

    def create_scenario(self,
                        nscen: int, forecast_df: pd.DataFrame,
                        **gpd_args) -> None:
        """
        This function generates a number of scenarios using the given forecasts
        and the model that has been fit on historical asset values.

        Arguments
        ---------
            nscen
                How many scenarios to generate.
            forecast_df
                Forecasted asset values that will be added to the deviations
                generated by the model to produce scenarios.
            gpd_args
                Optional arguments to pass to `fit_conditional_marginal_dist`.

        """
        if self.model is None:
            raise PlError(
                "Cannot generate scenarios until a model has been fitted!")

        self.model.get_forecast(forecast_df)
        
        upper_dict = None

        self.model.generate_gauss_scenarios(nscen, upper_dict=upper_dict)
        self.scenarios = self.model.scen_df
        self.forecasts = self.get_forecast(forecast_df)        

    def fit_generate_cond_scenario(self, rho: float, nscen: int) -> None:
        ## use gpd for load
        use_gpd = True

        ## prepare actual data
        df1 = pd.DataFrame(np.reshape(self.hist_actual_df.values, 
                                     (len(self.hist_actual_df) // self.num_of_horizons, 
                                      self.num_of_horizons)), 
                                      index=self.hist_actual_df.index[::self.num_of_horizons])
        df2 = pd.DataFrame(np.reshape(self.hist_cond_actual_df.values, 
                                     (len(self.hist_cond_actual_df) // self.num_of_horizons, 
                                      self.num_of_horizons)), 
                                      index=self.hist_cond_actual_df.index[::self.num_of_horizons])
        
        df = pd.concat([df1, df2], axis=1)
        df.columns = pd.MultiIndex.from_tuples(
                        [(asset, horizon) for asset in [self.asset, self.cond_asset]
                        for horizon in range(self.num_of_horizons)]
                        )

        dist_dict, gauss_df = gaussianize(df, gpd=use_gpd)
        cov = np.linalg.inv(graphical_lasso(gauss_df, 2 * self.num_of_horizons, rho))
        cov = (cov + cov.T) / 2 

        scen_df = self.scenarios.copy(deep=True)
        scen_df.columns = pd.MultiIndex.from_tuples(
                    [(self.cond_asset, horizon) for horizon in range(self.num_of_horizons)])
        
        # transform scens to Gaussians        
        _, gauss_df = gaussianize(scen_df,  dist_dict=dist_dict)

        # Compute cov and mu for conditional Gaussian distribution
        # and generate Gaussian scenarios
        U = np.kron(np.array([[0, 1]]), np.eye(self.num_of_horizons))
        C = cov @ U.T @ np.linalg.inv(U @ cov @ U.T)
        A = np.eye(2 * self.num_of_horizons) - C @ U
        sqrtcov = sqrtm(A @ cov @ A.T).real
        mu = C @ gauss_df.T.values
        
        set_seed(self)
        arr = sqrtcov @ np.random.randn(2 * self.num_of_horizons, nscen) + mu
        
        cond_gauss_scen_df = pd.DataFrame(
                data=arr.T, columns=pd.MultiIndex.from_tuples(
                    [(asset, horizon) for asset in [self.asset, self.cond_asset]
                    for horizon in range(len(self.scen_timesteps))]
                    )
                )
        
        # invese transform 
        u_mat = norm.cdf(cond_gauss_scen_df)
        
        cond_scen_df = pd.DataFrame({
            col: qdist(dist_dict[col], u_mat[:, i])
            for i, col in enumerate(cond_gauss_scen_df.columns)
            })
        cond_scen_df.columns = pd.MultiIndex.from_tuples(
                    [(asset, ts) for asset in [self.asset, self.cond_asset]
                    for ts in self.scen_timesteps]
                    )
        
        self.cond_scenarios = cond_scen_df[cond_scen_df.columns[
                cond_scen_df.columns.get_level_values(0)==self.asset]]

    def get_hist_df_dict(
            self,
            assets: Optional[Iterable[str]] = None
            ) -> Dict[str, pd.DataFrame]:
        """Utility for getting historical values for a given set of assets."""

        if assets is None:
            assets = self.asset_list
        else:
            assets = sorted(assets)

        return {
            'actual': self.hist_cond_actual_df.loc[:, assets],
            'forecast': self.hist_cond_forecast_df.loc[
                        :, ['Issue_time', 'Forecast_time'] + assets]
            }

    def get_forecast(self, forecast_df: pd.DataFrame) -> pd.Series:
        """Get forecasts issued for the period scenarios are generated for."""

        use_forecasts = forecast_df[
            forecast_df['Issue_time'] == self.forecast_issue_time].drop(
                columns='Issue_time').set_index('Forecast_time')

        use_forecasts = use_forecasts[
            (use_forecasts.index >= self.scen_start_time)
            & (use_forecasts.index <= self.scen_end_time)
            ].sort_index()
        use_forecasts.index = self.scen_timesteps

        return use_forecasts.unstack()

    def get_yearly_date_range(
            self,
            use_date: pd.Timestamp, num_of_days: Optional[int] = None,
            ) -> Set[pd.Timestamp]:
        """Gets a historical date range around a given day and time for model training.

        Arguments
        ---------
            use_date        The date and time around which the range will be centered.
            num_of_days     The "radius" of the range. If not given, all
                            historical days will be used instead.

        """
        hist_dates = set(pd.date_range(
            start=self.hist_start, end=self.hist_end, freq='D', tz='utc'))

        if num_of_days is not None:

            near_dates = set()
            relative_years = {hist_date.year - use_date.year for hist_date in hist_dates}

            for relative_year in relative_years:
                year_date = use_date + relativedelta(years = relative_year)

                near_dates.update(pd.date_range(
                    start=year_date - pd.Timedelta(num_of_days, unit='D'),
                    periods=2 * num_of_days + 1, freq='D', tz='utc')
                    )

            hist_dates &= near_dates

        return sorted(list(hist_dates))
    

    def update_cp(self, cp):
        self.hist_cps.append(cp)
        self.hist_cps = sorted(self.hist_cps)[-self.num_of_cps:]

    def compute_cp_probs(self):
        if self.cond_scenarios is None:
            raise PlError(
                "Generate scenarios before computing CP probability!")
        
        # Compute probability of being new CP day
        cp_bins = self.hist_cps + [np.inf]
        if cp_bins[0] != 0:
            cp_bins = [0] + cp_bins
        
        cp_count = pd.cut(self.cond_scenarios.max(axis=1), 
                           cp_bins, 
                           labels=list(range(len(cp_bins) - 2, -1, -1)))
        self.cp_prob = dict(cp_count.groupby(cp_count, observed=False).count()[::-1].cumsum() / len(cp_count))
        
        # Compute probabilities of peak hour
        peak_hour = self.cond_scenarios.droplevel(axis=1,level=0).idxmax(axis=1)
        self.peak_hour_prob = dict(peak_hour.groupby(peak_hour).count() / len(peak_hour))<|MERGE_RESOLUTION|>--- conflicted
+++ resolved
@@ -68,11 +68,7 @@
                  hist_cps: List[int], 
                  forecast_resolution_in_minute: int = 60,
                  num_of_horizons: int = 24,
-<<<<<<< HEAD
                  forecast_lead_time_in_hour: int = 12, seed: int|None = None) -> None:
-=======
-                 forecast_lead_time_in_hour: int = 12, seed: Optional[int] = None) -> None:
->>>>>>> 444f355b
 
         # check that the dataframes with actual and forecast values are in the
         # right format, get the names of the assets they contain values for
@@ -295,11 +291,7 @@
                  hist_cps: List[int], 
                  forecast_resolution_in_minute: int = 60,
                  num_of_horizons: int = 24,
-<<<<<<< HEAD
                  forecast_lead_time_in_hour: int = 12, seed: int|None = None) -> None:
-=======
-                 forecast_lead_time_in_hour: int = 12, seed: Optional[int] = None) -> None:
->>>>>>> 444f355b
 
         # check that the dataframes with actual and forecast values are in the
         # right format, get the names of the assets they contain values for
